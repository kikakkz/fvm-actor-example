--- conflicted
+++ resolved
@@ -9,7 +9,6 @@
 serde = { version = "1.0.136", features = ["derive"] }
 serde_tuple = "0.5"
 anyhow = "1.0.56"
-<<<<<<< HEAD
 base64 = "0.13.1"
 
 fvm_sdk = { version = "3.0.0-alpha.8", path = "../ref-fvm/sdk" }
@@ -17,9 +16,7 @@
 fvm_ipld_encoding = { version = "0.3.0", path = "../ref-fvm/ipld/encoding" }
 fvm_ipld_blockstore = { version = "0.1.1", path = "../ref-fvm/ipld/blockstore" }
 fvm_ipld_hamt = { version = "0.6.0", path = "../ref-fvm/ipld/hamt" }
-=======
-fil-actors-runtime = { package = "fil_builtin_actors_bundle", git = "https://github.com/filecoin-project/builtin-actors", branch = "next", features = ["m2-native"] }
->>>>>>> b63a427f
+# fil-actors-runtime = { package = "fil_builtin_actors_bundle", git = "https://github.com/filecoin-project/builtin-actors", branch = "next", features = ["m2-native"] }
 
 [dev-dependencies]
 fvm_sdk = { version = "3.0.0-alpha.8", path = "../ref-fvm/sdk" }
@@ -28,7 +25,6 @@
 libsecp256k1 = { version = "0.7" }
 rand = "0.8"
 rand_chacha = "0.3"
-anyhow = "1.0.52"
 
 [build-dependencies]
 substrate-wasm-builder = "4.0.0"